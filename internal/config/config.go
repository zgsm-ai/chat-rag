--- conflicted
+++ resolved
@@ -163,11 +163,8 @@
 	Nacos NacosConfig `mapstructure:"nacos" yaml:"nacos"`
 	// Chat metrics reporting configuration
 	ChatMetrics ChatMetrics `mapstructure:"chatMetrics" yaml:"chatMetrics"`
-<<<<<<< HEAD
-=======
 	// VIP priority configuration
 	VIPPriority VIPPriorityConfig `mapstructure:"vipPriority" yaml:"vipPriority"`
->>>>>>> bda40403
 }
 
 // RouterConfig holds router related configuration
@@ -284,14 +281,11 @@
 type ChatMetrics struct {
 	Enabled bool   `mapstructure:"enabled" yaml:"enabled"`
 	Url     string `mapstructure:"url" yaml:"url"`
-<<<<<<< HEAD
 	Method  string `mapstructure:"method" yaml:"method"`
-=======
 	Method  string `mapstructure:"method" yaml:"method"` 
 }
 
 // VIPPriorityConfig holds VIP priority configuration
 type VIPPriorityConfig struct {
 	Enabled bool `yaml:"enabled"` // Enable setting priority for VIP users
->>>>>>> bda40403
 }