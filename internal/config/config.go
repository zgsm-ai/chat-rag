--- conflicted
+++ resolved
@@ -161,14 +161,10 @@
 
 	// Nacos configuration
 	Nacos NacosConfig `mapstructure:"nacos" yaml:"nacos"`
-<<<<<<< HEAD
 	// Chat metrics reporting configuration
 	ChatMetrics ChatMetrics `mapstructure:"chatMetrics" yaml:"chatMetrics"`
-=======
-
 	// VIP priority configuration
 	VIPPriority VIPPriorityConfig `mapstructure:"vipPriority" yaml:"vipPriority"`
->>>>>>> dae1331e
 }
 
 // RouterConfig holds router related configuration
@@ -282,14 +278,13 @@
 	CacheDir string `mapstructure:"cacheDir" yaml:"cacheDir"`
 }
 
-<<<<<<< HEAD
 type ChatMetrics struct {
 	Enabled bool   `mapstructure:"enabled" yaml:"enabled"`
 	Url     string `mapstructure:"url" yaml:"url"`
-	Method  string `mapstructure:"method" yaml:"method"`
-=======
+	Method  string `mapstructure:"method" yaml:"method"` 
+}
+
 // VIPPriorityConfig holds VIP priority configuration
 type VIPPriorityConfig struct {
 	Enabled bool `yaml:"enabled"` // Enable setting priority for VIP users
->>>>>>> dae1331e
 }