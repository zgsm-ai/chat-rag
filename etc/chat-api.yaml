--- conflicted
+++ resolved
@@ -24,261 +24,11 @@
 Redis:
   Addr: "127.0.0.1:6379"
 
-<<<<<<< HEAD
 # VIP priority configuration
 VIPPriority:
   # Enable setting priority parameter for VIP users
   enabled: false
 
-# Semantic API configuration
-Tools:
-  # Control which agents in which modes cannot use tools
-  DisabledAgents:
-    strict:
-      - "strict"
-      - "task"
-
-  # 新的通用工具配置结构
-  GenericTools:
-    # 语义搜索工具
-    - name: "codebase_search"
-      description: |
-        Description: Find files most relevant to the search query.
-        This is a semantic search tool, so the query should ask for something semantically matching what is needed.
-        If it makes sense to only search in a particular directory, please specify it in the path parameter.
-        Unless there is a clear reason to use your own search query, please just reuse the user's exact query with their wording.
-        Their exact wording/phrasing can often be helpful for the semantic search query. 
-        Keeping the same exact question format can also be helpful.
-        IMPORTANT: Queries MUST be in English. Translate non-English queries before searching.
-        When you need to search for relevant codes, use this tool first.
-
-        Parameters:
-        - query: (required) The search query to find relevant code. You should reuse the user's exact query/most recent message with their wording unless there is a clear reason not to.
-        - path: (optional) The path to the directory to search in relative to the current working directory. This parameter should only be a directory path, file paths are not supported. Defaults to the current working directory.
-        Usage:
-        <codebase_search>
-        <query>Your natural language query here</query>
-        <path>Path to the directory to search in (optional)</path>
-        </codebase_search>
-
-        Example: Searching for functions related to user authentication
-        <codebase_search>
-        <query>User login and password hashing</query>
-        <path>/path/to/directory</path>
-        </codebase_search>
-      
-      capability: |
-        - You can use codebase_search to perform semantic-aware searches across your codebase, 
-        returning conceptually relevant code snippets based on meaning rather than exact text matches. 
-        This is particularly powerful for discovering related functionality, exploring unfamiliar code architecture, 
-        or locating implementations when you only understand the purpose but not the specific syntax. 
-        For optimal efficiency, always try codebase_search first as it delivers more focused results with lower token consumption. 
-        Reserve other tools for cases where you need literal pattern matching or precise line-by-line analysis of file contents. 
-        This balanced approach ensures you get the right search method for each scenario - semantic discovery through codebase_search when possible, 
-        falling back to exhaustive text search via other tools only when necessary.
-
-      rule: |
-        - Before reading the file directly, you can try to use codebase_search
-
-      # API端点配置
-      endpoints:
-        search: "http://123.58.64.57:30080/codebase-embedder/api/v1/search/semantic"
-        ready: "http://123.58.64.57:30080/codebase-embedder/api/v1/embeddings/summary"
-      
-      # 请求方法
-      method: "POST"
-      
-      # 参数定义
-      parameters:
-        - name: "query"
-          type: "string"
-          description: "The search query to find relevant code. You should reuse the user's exact query/most recent message with their wording unless there is a clear reason not to."
-          required: true
-          source: "llm"  
-          
-        - name: "path"
-          type: "string"
-          description: "The path to the directory to search in relative to the current working directory. This parameter should only be a directory path, file paths are not supported. Defaults to the current working directory."
-          required: false
-          source: "llm"
-          
-        - name: "topK"
-          type: "integer"
-          description: "Number of results to return"
-          required: false
-          default: 50
-          source: "manual"
-          
-        - name: "score"
-          type: "float"
-          description: "Similarity score threshold"
-          required: false
-          default: 0.7
-          source: "manual"
-              
-    # 代码定义搜索工具
-    - name: "search_definitions"
-      description: |
-        Description: Retrieve the complete definitions and implementations of one or more symbols defined within the project (not external libraries), or of symbols referenced within the code that you need to understand in context.
-        This tool allows you to quickly and accurately retrieve the original definitions and full implementations of all symbols—such as constants, structs, interfaces, functions, methods, and classes—as well as their values. It can also obtain the definitions and implementations of all external symbols within a specific code block, or of a single symbol, whether used within the same file or across other files, providing complete information to facilitate understanding of the code logic.
-        Compared with using the search_files tool or reading files directly, this tool is significantly more efficient, accurate, and token-friendly, allowing you to obtain results more quickly, accurately, and with lower token cost. It provides comprehensive information to help you fully understand the code logic and referenced symbols, making it the preferred method for retrieving symbol definitions.
-        Key Rule:
-        - Always call this tool first if the code snippet references any symbol that is not fully defined within the snippet itself.
-        - This tool ensures you analyze real implementations, not incomplete or assumed logic.
-        Note: 
-        1. This tool only applies to seven languages: Java, Go, Python, C, CPP, JavaScript, and TypeScript. Other languages are not applicable.
-        2. This tool is more efficient and uses fewer tokens than search_files tool or directly reading files to obtain symbol definitions.
-
-        Parameters:
-        - symbolNames: (required) One or more target symbol names to search for definitions. Separate each symbol name with a comma.
-
-        Usage:
-        <search_definitions>
-          <symbolNames>SymbolName1,SymbolName2</symbolNames>
-        </search_definitions>
-
-
-        Examples:
-
-        1. Querying the definition of a single symbol:
-        <search_definitions>
-          <symbolNames>QueryCallGraphOptions</symbolNames>
-        </search_definitions>
-
-        2. Querying multiple symbols (within the 8-symbol limit)
-        <search_definitions>
-          <symbolNames>countFilesAndSize,RelationNode,defaultCacheCapacity</symbolNames>
-        </search_definitions>
-
-        IMPORTANT: You MUST follow this Efficient Symbol Defini Definition Strategy:
-        - You MUST query all related symbols in one go whenever possible (up to 8 symbols per operation).
-        - You MUST NOT split the request into multiple queries if they can be searched in a single batch operation.
-        - You MUST obtain all necessary context before analyzing or modifying code
-        - You MUST obtain complete definition information for each referenced symbol
-        - You MUST prioritize the most critical symbols first when querying multiple symbols
-        - You MUST write each symbol name in PLAIN form (e.g., types.QueryCallGraphOptions → QueryCallGraphOptions), omitting any package, namespace, or class prefixes.
-        - You MUST use subsequent queries for additional symbols if more than 8 need to be analyzed
-
-        **When to Use:**
-        - You need to check a symbol's full definition before editing, reviewing, or refactoring code.
-        - You need to analyze a symbol's structure, logic (across files/modules) and require its definition.
-        - You're troubleshooting bugs or security issues and need to understand a symbol's implementation via its definition.
-        - You plan to modify a function, method, class, or constant and need its definition to assess impact.
-        - You're building code context (e.g., understanding code logic) and need definitions of referenced symbols.
-
-        **When NOT to Use:**
-        - The task is minor code editing that doesn't require a symbol's complete definition.
-        - The request is exploratory or informational, with no specific symbol to look up the definition for.
-        - You don't have a specific symbol name to look up its definition (the tool relies on a clear symbol name to work).
-      
-      capability: |
-        - You can use the search_definitions tool to retrieve the complete definitions and implementations of one or more specified symbols (such as constants,functions, classes, methods, interfaces, and structs) by providing their symbol names. This is particularly useful when you need to understand the detailed structure and logic of a symbol, or to gather the definitions of referenced symbols to build a more complete context within the codebase. You may need to call this tool multiple times to examine different symbols relevant to your task.
-            - For example, when asked to make edits, review code, investigate bugs, analyze code, or refactor code, you might first use search_definitions to obtain the full definitions and implementations of symbols referenced within the code, in order to supplement the context and fully understand the logic. Then, analyze the structure and behavior based on the gathered definitions. If understanding how a function or method is used throughout the codebase—including how its parameters are passed, validated, and propagated in higher-level calls—is valuable for tasks such as code review or refactoring, you can use search_references to find where it is referenced in other files or modules.
-            - For example, when asked to retrieve symbol definitions, use this tool to obtain results more quickly, accurately, and with lower token cost.
-            - For example, when asked to retrieve, find, show, or explain specific symbol definitions such as "show me the UserService class" or "what does the calculateTax function do", you should use search_definitions to obtain results more quickly, accurately, and with lower token cost compared to searching through files manually.
-      
-      rule: |
-        - Don't use search_files to search for symbol definitions or call chains. It is highly inefficient, consumes excessive tokens, and returns imprecise results.
-        - If the search failed, don't say "failed", describe this outcome as "did not find relevant results" instead.
-        - When you need to retrieve a symbol's definition, first use the search_definitions tool. This tool allows you to efficiently obtain the full definition and implementation of functions, methods, classes, interfaces, structs, or constants across the project. search_definitions is precise and consumes fewer tokens than manually searching files, providing complete and context-rich results.
-        - *IMPORTANT*: The search_definitions tool may return multiple definitions for symbols with the same name. You must use context and the provided information to determine and output the most accurate symbol definition.
-
-      endpoints:
-        search: "http://127.0.0.1:9001/codebase-indexer/api/v1/search/definition"
-        ready: "http://127.0.0.1:9001/codebase-indexer/api/v1/index/summary"
-      
-      method: "GET"
-      
-      parameters:
-        - name: "symbolNames"
-          type: "string"
-          description: "One or more target symbol names to search for definitions. Separate each symbol name with a comma."
-          required: false
-          source: "llm"
-                  
-    # 引用搜索工具
-    - name: "search_references"
-      description: |
-        Description: Retrieves the reverse call chain (caller chain) for a specified function or method within the codebase.
-        Given the name of a function or method, this tool traces all other functions or methods that directly or indirectly invoke it, providing a clear and context-rich view of its upstream dependencies.
-        You can specify a lineRange to precisely locate the target function or method, improving both the accuracy and efficiency of call chain generation.
-        This helps developers understand how a function or method is used, its relationships, and its dependency paths across the codebase.
-
-        **IMPORTANT: This only applies to seven languages: Java, Go, Python, C, CPP, JavaScript, and TypeScript. Other languages are not applicable.
-
-        Parameters:
-        - filePath: (required) The path of the file where the function or method is defined (relative to workspace directory)
-        - maxLayer: (required) Maximum call chain depth to search (default: 4, maximum: 10)
-        - symbolName: (required) The name of the function or method 
-        - lineRange: (optional) The line range of the function or method definition in format "start-end" (1-based)
-
-        Usage:
-
-        <search_references>
-          <filePath>path/to/file</filePath>
-          <maxLayer>call chain depth (1-10)</maxLayer>
-          <symbolName>symbol name</symbolName>
-          <lineRange>start-end</lineRange>
-        </search_references>
-
-        Examples
-        1. Exploring reverse call chain of the queryCallGraphBySymbol function 
-        <search_references>
-          <filePath>internal\service\indexer.go</filePath>
-          <maxLayer>4</maxLayer>
-          <symbolName>queryCallGraphBySymbol</symbolName>
-        </search_references>
-
-        2. Exploring reverse call chain of the queryCallGraphByLineRange function with lineRange:
-        <search_references>
-          <filePath>internal\tokenizer\tokenizer.go</filePath>
-          <maxLayer>5</maxLayer>
-          <symbolName>queryCallGraphByLineRange</symbolName>
-          <lineRange>20-75</lineRange>
-        </search_references>
-
-      capability: |
-        - You can use search_references to retrieve comprehensive usage and call information for functions and methods across the entire codebase. This tool is particularly useful when you need to locate all usages and trace reverse call chains (caller chains) of a function or method, or when analyzing code dependencies across different modules and files. Compared to manually navigating directory structures and reading file contents, this tool provides a significantly faster and more accurate way to understand calling relationships between different functions and methods.
-          - For example, when asked to review code snippets, investigate bugs, or analyze code, you MUST use search_references to obtain the reverse call chain of a function or method to understand how its parameters are passed, validated, and propagated in higher-level calls, which is critical because bugs are often caused by incorrect upstream parameter passing rather than the function itself, and without checking callers you might miss that a security vulnerability exists in how upstream code passes unvalidated input or that performance issues stem from callers invoking the function too frequently in wrong contexts.
-          - For example, when asked to refactor code, you must use search_references to obtain the reverse call chain of a function or method before making any changes to identify all call sites that need modification when changing function signatures, assess backward compatibility requirements, and understand different calling patterns to ensure the refactored version handles all cases, because refactoring without checking callers first will break existing functionality across potentially dozens of call sites.
-
-      rule: |
-        - When analyzing a function or method's usage across the project, first use search_references to obtain its reverse call chain. This tool allows you to efficiently locate all places where the symbol is called or referenced, including parameter propagation and higher-level dependencies. This is especially useful for bug investigation, performance analysis, security checks, and refactoring, as issues often arise from incorrect or frequent calls upstream rather than the function itself. 
-        - *IMPORTANT*: The search_references tool may return call chains that include functions with the same name. You must use context and the provided information to determine and output the most accurate call chain.
-
-      endpoints:
-        search: "http://127.0.0.1:9001/codebase-indexer/api/v1/callgraph"
-        ready: "http://127.0.0.1:9001/codebase-indexer/api/v1/index/summary"
-      
-      method: "GET"
-      
-      parameters:
-        - name: "filePath"
-          type: "string"
-          description: "The path of the file where the function or method is defined (relative to workspace directory)"
-          required: true
-          source: "llm"
-          
-        - name: "symbolName"
-          type: "string"
-          description: "The name of the function or method"
-          required: true
-          source: "llm"
-          
-        - name: "lineRange"
-          type: "string"
-          description: "The line range of the function or method definition in format \"start-end\" (1-based)"
-          required: false
-          source: "llm"
-          
-        - name: "maxLayer"
-          type: "integer"
-          description: "Maximum call chain depth to search (default: 4, maximum: 10)"
-          required: true
-          source: "llm"
-
-=======
->>>>>>> bf56a07f
 # Forward configuration
 # 不做对请求不做任何处理，只做记录，可用来抓包
 forward:
